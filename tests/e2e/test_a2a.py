--- conflicted
+++ resolved
@@ -314,19 +314,12 @@
         f"\n--- Starting test: test_groupchat | Transport: {transport} | Endpoint: {endpoint} ---"
     )
 
-<<<<<<< HEAD
     # Run the groupchat member servers
-=======
->>>>>>> eb0cf84c
     for name in [
         "default/default/foo",
         "default/default/bar",
     ]:
-<<<<<<< HEAD
         run_a2a_server(transport, endpoint, name=name)
-=======
-        run_a2a_server(transport, endpoint, name=name, topic="broadcast")
->>>>>>> eb0cf84c
 
     # Create factory and transport
     print("[setup] Initializing client factory and transport...")
