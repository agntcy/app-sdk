--- conflicted
+++ resolved
@@ -319,19 +319,12 @@
         f"\n--- Starting test: test_groupchat | Transport: {transport} | Endpoint: {endpoint} ---"
     )
 
-<<<<<<< HEAD
     # Run the groupchat member servers
-=======
->>>>>>> f550ed55
     for name in [
         "default/default/foo",
         "default/default/bar",
     ]:
-<<<<<<< HEAD
         run_a2a_server(transport, endpoint, name=name)
-=======
-        run_a2a_server(transport, endpoint, name=name, topic="zoo")
->>>>>>> f550ed55
 
     # Create factory and transport
     print("[setup] Initializing client factory and transport...")
