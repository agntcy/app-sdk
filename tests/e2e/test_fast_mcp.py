# Copyright AGNTCY Contributors
# SPDX-License-Identifier: Apache-2.0

import pytest
from agntcy_app_sdk.factory import AgntcyFactory
from tests.e2e.conftest import TRANSPORT_CONFIGS

pytest_plugins = "pytest_asyncio"


@pytest.mark.parametrize("transport", TRANSPORT_CONFIGS.keys(), ids=str)
@pytest.mark.asyncio
async def test_client(run_fast_mcp_server, transport):
<<<<<<< HEAD
    """
    End-to-end test for the MCP client using various transports.
    Verifies tools, resources, prompts, and completions functionality.
    """
    endpoint = TRANSPORT_CONFIGS[transport]
    print(f"\n=== Running test for transport: {transport} | endpoint: {endpoint} ===")

    run_fast_mcp_server(transport, endpoint)
    factory = AgntcyFactory()

    transport_instance = factory.create_transport(
        transport=transport, endpoint=endpoint
    )

    mcp_client = await factory.create_client(
        "FastMCP",
        agent_topic="test_topic.mcp",
        transport=transport_instance,
        agent_url="http://localhost:8000/mcp",
    )

    try:
        async with mcp_client as client:
            # --- Tools ---
            tools = await client.list_tools()
            assert tools, "Expected at least one tool"
            print("[tools] list_tools:", tools)

            result = await client.call_tool("get_forecast", {"location": "Colombia"})
            expected = {
                "content": [
                    {
                        "type": "text",
                        "text": "Temperature: 30°C\nHumidity: 50%\nCondition: Sunny\n",
                    }
                ],
                "structuredContent": {
                    "result": "Temperature: 30°C\nHumidity: 50%\nCondition: Sunny\n"
                },
                "isError": False,
            }
            assert result == expected, f"[tools] Unexpected tool result: {result}"

            # --- Resources ---
            resources = await client.list_resources()
            assert resources is not None, "Expected resources to be a list"

            templates = await client.list_resource_templates()
            assert templates is not None, "Expected templates to be a list"

        print(f"=== ✅ Test passed for transport: {transport} ===\n")

    finally:
        print("[teardown] Closing transport...")
        await transport_instance.close()
=======
  """
  End-to-end test for the MCP client using various transports.
  Verifies tools, resources, prompts, and completions functionality.
  """
  endpoint = TRANSPORT_CONFIGS[transport]
  print(f"\n=== Running test for transport: {transport} | endpoint: {endpoint} ===")

  run_fast_mcp_server(transport, endpoint)
  factory = AgntcyFactory()

  transport_instance = factory.create_transport(transport=transport, endpoint=endpoint)

  mcp_client = await factory.create_client(
    "FastMCP",
    agent_topic="test_topic.mcp",
    transport=transport_instance,
    agent_url="http://localhost:8081/mcp",
  )

  try:
    async with mcp_client as client:

      # --- Tools ---
      tools = await client.list_tools()
      assert tools, "Expected at least one tool"
      print("[tools] list_tools:", tools)

      result = await client.call_tool("get_forecast", {"location": "Colombia"})
      expected = {
        'content': [{'type': 'text', 'text': 'Temperature: 30°C\nHumidity: 50%\nCondition: Sunny\n'}],
        'structuredContent': {'result': 'Temperature: 30°C\nHumidity: 50%\nCondition: Sunny\n'},
        'isError': False,
      }
      assert result == expected, f"[tools] Unexpected tool result: {result}"

      # --- Resources ---
      resources = await client.list_resources()
      assert resources is not None, "Expected resources to be a list"

      templates = await client.list_resource_templates()
      assert templates is not None, "Expected templates to be a list"

    print(f"=== ✅ Test passed for transport: {transport} ===\n")

  finally:
    print("[teardown] Closing transport...")
    await transport_instance.close()
>>>>>>> 5de4dfe2
<|MERGE_RESOLUTION|>--- conflicted
+++ resolved
@@ -11,7 +11,6 @@
 @pytest.mark.parametrize("transport", TRANSPORT_CONFIGS.keys(), ids=str)
 @pytest.mark.asyncio
 async def test_client(run_fast_mcp_server, transport):
-<<<<<<< HEAD
     """
     End-to-end test for the MCP client using various transports.
     Verifies tools, resources, prompts, and completions functionality.
@@ -23,14 +22,14 @@
     factory = AgntcyFactory()
 
     transport_instance = factory.create_transport(
-        transport=transport, endpoint=endpoint
+        transport=transport, endpoint=endpoint, name="default/default/fastmcp"
     )
 
     mcp_client = await factory.create_client(
         "FastMCP",
         agent_topic="test_topic.mcp",
         transport=transport_instance,
-        agent_url="http://localhost:8000/mcp",
+        agent_url="http://localhost:8081/mcp",
     )
 
     try:
@@ -66,53 +65,4 @@
 
     finally:
         print("[teardown] Closing transport...")
-        await transport_instance.close()
-=======
-  """
-  End-to-end test for the MCP client using various transports.
-  Verifies tools, resources, prompts, and completions functionality.
-  """
-  endpoint = TRANSPORT_CONFIGS[transport]
-  print(f"\n=== Running test for transport: {transport} | endpoint: {endpoint} ===")
-
-  run_fast_mcp_server(transport, endpoint)
-  factory = AgntcyFactory()
-
-  transport_instance = factory.create_transport(transport=transport, endpoint=endpoint)
-
-  mcp_client = await factory.create_client(
-    "FastMCP",
-    agent_topic="test_topic.mcp",
-    transport=transport_instance,
-    agent_url="http://localhost:8081/mcp",
-  )
-
-  try:
-    async with mcp_client as client:
-
-      # --- Tools ---
-      tools = await client.list_tools()
-      assert tools, "Expected at least one tool"
-      print("[tools] list_tools:", tools)
-
-      result = await client.call_tool("get_forecast", {"location": "Colombia"})
-      expected = {
-        'content': [{'type': 'text', 'text': 'Temperature: 30°C\nHumidity: 50%\nCondition: Sunny\n'}],
-        'structuredContent': {'result': 'Temperature: 30°C\nHumidity: 50%\nCondition: Sunny\n'},
-        'isError': False,
-      }
-      assert result == expected, f"[tools] Unexpected tool result: {result}"
-
-      # --- Resources ---
-      resources = await client.list_resources()
-      assert resources is not None, "Expected resources to be a list"
-
-      templates = await client.list_resource_templates()
-      assert templates is not None, "Expected templates to be a list"
-
-    print(f"=== ✅ Test passed for transport: {transport} ===\n")
-
-  finally:
-    print("[teardown] Closing transport...")
-    await transport_instance.close()
->>>>>>> 5de4dfe2
+        await transport_instance.close()