[project]
name = "agntcy-app-sdk"
<<<<<<< HEAD
version = "0.1.5"
=======
version = "0.1.2"
>>>>>>> b2280575
description = "Agntcy Application SDK for Python"
authors = [{ name = "Cody Hartsook", email = "codyhartsook@gmail.com" }]
requires-python = "~=3.12"
license = "Apache-2.0"
readme = "README.md"
dependencies = [
    "a2a-sdk==0.2.16",
    "nats-py>=2.10.0,<3",
    "coloredlogs>=15.0.1,<16",
    "langchain-community>=0.3.24",
    "uvicorn>=0.34.3",
    "slim-bindings==0.3.6",
    "mcp[cli]>=1.10.1",
    "httpx>=0.28.1",
    "ioa-observe-sdk==1.0.12",
    "opentelemetry-instrumentation-requests>=0.54b1",
    "opentelemetry-instrumentation-starlette>=0.54b0",
<<<<<<< HEAD
    "asgi-lifespan>=2.1.0",
=======
>>>>>>> b2280575
]

[project.urls]
"Homepage" = "https://github.com/agntcy/app-sdk"
"Bug Tracker" = "https://github.com/agntcy/app-sdk/issues"

[dependency-groups]
dev = [
    "pytest~=7.0",
    "pytest-asyncio>=0.17.0,<0.18",
    "pytest-cov>=4.0.0,<5",
    "typing-extensions>=4.12.2,<5",
    "autogen-agentchat>=0.4.3,<0.5",
    "autogen-ext>=0.4.3,<0.5",
    "tiktoken>=0.8.0,<0.9",
    "openai>=1.60.2,<2",
    "autogen-core>=0.4.3,<0.5",
    "agp-bindings>=0.2.4,<0.3",
    "coloredlogs>=15.0.1,<16",
    "langchain-anthropic>=0.3.12,<0.4",
    "cisco-outshift-agent-utils==0.0.2",
    "langchain-openai>=0.3.14,<0.4",
    "mkdocs>=1.6.1",
    "mkdocs-material>=9.6.14",
    "mkdocs-material-extensions>=1.3.1",
    "markdown-include>=0.8.1",
    "pymdown-extensions>=10.15",
]

[tool.pytest.ini_options]
asyncio_mode = "strict"

[build-system]
requires = ["hatchling"]
build-backend = "hatchling.build"<|MERGE_RESOLUTION|>--- conflicted
+++ resolved
@@ -1,10 +1,6 @@
 [project]
 name = "agntcy-app-sdk"
-<<<<<<< HEAD
 version = "0.1.5"
-=======
-version = "0.1.2"
->>>>>>> b2280575
 description = "Agntcy Application SDK for Python"
 authors = [{ name = "Cody Hartsook", email = "codyhartsook@gmail.com" }]
 requires-python = "~=3.12"
@@ -22,10 +18,7 @@
     "ioa-observe-sdk==1.0.12",
     "opentelemetry-instrumentation-requests>=0.54b1",
     "opentelemetry-instrumentation-starlette>=0.54b0",
-<<<<<<< HEAD
     "asgi-lifespan>=2.1.0",
-=======
->>>>>>> b2280575
 ]
 
 [project.urls]
