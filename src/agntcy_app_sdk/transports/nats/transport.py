--- conflicted
+++ resolved
@@ -7,13 +7,8 @@
 
 import nats
 from nats.aio.client import Client as NATS
-<<<<<<< HEAD
+from opentelemetry import trace
 from agntcy_app_sdk.transports.transport import BaseTransport, ResponseMode
-=======
-from opentelemetry import trace
-
-from agntcy_app_sdk.transports.transport import BaseTransport
->>>>>>> 96b77e89
 from agntcy_app_sdk.common.logging_config import configure_logging, get_logger
 from agntcy_app_sdk.protocols.message import Message
 from typing import Callable, List, Optional, Tuple, Any
@@ -28,6 +23,7 @@
 
 tracer = trace.get_tracer(__name__)
 
+
 class NatsTransport(BaseTransport):
     def __init__(
         self, client: Optional[NATS] = None, endpoint: Optional[str] = None, **kwargs
@@ -48,16 +44,15 @@
         self._callback = None
         self.subscriptions = []
 
-<<<<<<< HEAD
         # connection options
         self.connect_timeout = kwargs.get("connect_timeout", 5)
         self.reconnect_time_wait = kwargs.get("reconnect_time_wait", 2)
         self.max_reconnect_attempts = kwargs.get("max_reconnect_attempts", 30)
         self.drain_timeout = kwargs.get("drain_timeout", 2)
-=======
+
         if os.environ.get("TRACING_ENABLED", "false").lower() == "true":
+            logger.info("Tracing is enabled for NATS transport")
             self.tracing_enabled = True
->>>>>>> 96b77e89
 
     @classmethod
     def from_client(cls, client: NATS) -> "NatsTransport":
@@ -114,38 +109,6 @@
         else:
             logger.warning("No NATS connection to close")
 
-<<<<<<< HEAD
-=======
-    def set_callback(self, callback: Callable[[Message], asyncio.Future]) -> None:
-        """Set the message handler function."""
-        self._callback = callback
-
-    async def subscribe(self, topic: str) -> None:
-        """Subscribe to a topic with a callback."""
-        if self._nc is None:
-            await self._connect()
-
-        if not self._callback:
-            raise ValueError("Message handler must be set before starting transport")
-
-        try:
-            topic = self.santize_topic(topic)
-
-            if self.tracing_enabled:
-                with tracer.start_as_current_span("nats.subscribe") as span:
-                    span.set_attribute("topic", topic)
-                    sub = await self._nc.subscribe(topic,
-                                                   cb=self._message_handler)
-            else:
-                sub = await self._nc.subscribe(topic, cb=self._message_handler)
-
-            self.subscriptions.append(sub)
-            logger.info(f"Subscribed to topic: {topic}")
-        except Exception as e:
-            logger.error(f"Error subscribe to topic '{topic}': {e}")
-
-
->>>>>>> 96b77e89
     async def publish(
         self,
         topic: str,
@@ -163,11 +126,19 @@
         if message.headers is None:
             message.headers = {}
 
-<<<<<<< HEAD
-        await self._nc.publish(
-            topic,
-            message.serialize(),
-        )
+        with tracer.start_as_current_span("nats.publish") as span:
+            span.set_attribute("topic", topic)
+            id_, message_id = self._extract_message_payload_ids(message.payload)
+
+            if id_:
+                span.set_attribute("message.id", id_)
+            if message_id:
+                span.set_attribute("message.payload.messageId", message_id)
+
+            await self._nc.publish(
+                topic,
+                message.serialize(),
+            )
 
     async def request(
         self,
@@ -200,43 +171,21 @@
     async def _request_first(
         self, topic: str, message: Message, timeout: float, **kwargs
     ) -> Optional[Message]:
-        print("Sending request to", topic)
-        response = await self._nc.request(
-            topic, message.serialize(), timeout=timeout, **kwargs
-        )
-        return Message.deserialize(response.data) if response else None
+        with tracer.start_as_current_span("nats.request") as span:
+            span.set_attribute("topic", topic)
+            id_, message_id = self._extract_message_payload_ids(message.payload)
+
+            if id_:
+                span.set_attribute("message.id", id_)
+            if message_id:
+                span.set_attribute("message.payload.messageId", message_id)
+
+            response = await self._nc.request(
+                topic, message.serialize(), timeout=timeout, **kwargs
+            )
+            return Message.deserialize(response.data) if response else None
 
     async def _request_all(
-=======
-        try:
-            if self.tracing_enabled:
-                with tracer.start_as_current_span("nats.publish") as span:
-                    span.set_attribute("topic", topic)
-                    id_, message_id = self._extract_message_payload_ids(message.payload)
-
-                    if id_:
-                        span.set_attribute("message.id", id_)
-                    if message_id:
-                        span.set_attribute("message.payload.messageId",
-                                           message_id)
-
-            if respond:
-                resp = await self._nc.request(topic, message.serialize(),
-                                              headers=message.headers,
-                                              timeout=timeout)
-                message = Message.deserialize(resp.data)
-                return message
-            else:
-                await self._nc.publish(topic, message.serialize())
-        except nats.errors.TimeoutError:
-            logger.error(f"Timeout while publishing to {topic}")
-            raise
-        except Exception as e:
-            logger.error(f"Unexpected error while publishing to {topic}: {e}")
-            raise
-
-    async def broadcast(
->>>>>>> 96b77e89
         self,
         topic: str,
         message: Message,
@@ -263,82 +212,47 @@
         logger.info(f"Publishing to: {publish_topic} and receiving from: {reply_topic}")
 
         response_queue: asyncio.Queue = asyncio.Queue()
+        expected_responses = len(recipients)
 
         async def _response_handler(nats_msg) -> None:
             msg = Message.deserialize(nats_msg.data)
             await response_queue.put(msg)
 
-<<<<<<< HEAD
-        # Subscribe to the reply topic to handle responses
-        sub = await self._nc.subscribe(reply_topic, cb=_response_handler)
-        await self.publish(
-            topic,
-            message,
-        )
-
-        expected_responses = len(recipients)
-
-        logger.info(
-            f"Collecting up to {expected_responses} response(s) with timeout={timeout}s..."
-        )
-=======
->>>>>>> 96b77e89
         responses: List[Message] = []
 
-        # Use a timeout to collect responses
         async def collect_responses():
             while len(responses) < expected_responses:
-                msg = await asyncio.wait_for(response_queue.get(),
-                                             timeout=timeout)
+                msg = await asyncio.wait_for(response_queue.get(), timeout=timeout)
                 responses.append(msg)
                 logger.info(f"Received {len(responses)} response(s)")
 
         sub = None
         parent_cm = None
-        if self.tracing_enabled:
-            # Start the parent span so all NATS operations (including unsubscribe) are children
-            parent_cm = tracer.start_as_current_span("nats.broadcast")
-            parent_span = parent_cm.__enter__()
-            parent_span.set_attribute("topic", topic)
+        # Start the parent span so all NATS operations (including unsubscribe) are children
+        parent_cm = tracer.start_as_current_span("nats.broadcast")
+        parent_span = parent_cm.__enter__()
+        parent_span.set_attribute("topic", topic)
 
         try:
-            if self.tracing_enabled:
-                # Subscribe to the reply topic to handle responses
-                with tracer.start_as_current_span("nats.subscribe") as sub_span:
-                    sub_span.set_attribute("topic", reply_topic)
-                    sub = await self._nc.subscribe(reply_topic,
-                                                   cb=_response_handler)
+            with tracer.start_as_current_span("nats.subscribe") as sub_span:
+                sub_span.set_attribute("topic", reply_topic)
+                sub = await self._nc.subscribe(reply_topic, cb=_response_handler)
 
                 # Publish the message
                 # Note: the publish() already creates a child span
                 await self.publish(
                     topic,
                     message,
-                    respond=False  # tell receivers to reply to the reply_topic
                 )
 
                 logger.info(
-                    f"Collecting up to {expected_responses} response(s) with timeout={timeout}s...")
+                    f"Collecting up to {expected_responses} response(s) with timeout={timeout}s..."
+                )
 
                 # Collect responses
                 with tracer.start_as_current_span("nats.collect_responses") as col_span:
                     col_span.set_attribute("expected_responses", expected_responses)
                     await collect_responses()
-            else:
-                # Subscribe to the reply topic to handle responses
-                sub = await self._nc.subscribe(reply_topic,cb=_response_handler)
-
-                # Publish the message
-                await self.publish(
-                    topic,
-                    message,
-                    respond=False  # tell receivers to reply to the reply_topic
-                )
-
-                logger.info(f"Collecting up to {expected_responses} response(s) with timeout={timeout}s...")
-
-                # Collect responses
-                await collect_responses()
 
         except asyncio.TimeoutError:
             logger.warning(
@@ -346,16 +260,12 @@
             )
         finally:
             if sub is not None:
-                if self.tracing_enabled:
-                    with tracer.start_as_current_span(
-                            "nats.unsubscribe") as unsub_span:
-                        unsub_span.set_attribute("topic", reply_topic)
-                        await sub.unsubscribe()
-                else:
+                with tracer.start_as_current_span("nats.unsubscribe") as unsub_span:
+                    unsub_span.set_attribute("topic", reply_topic)
                     await sub.unsubscribe()
 
             # Exit parent span context after all child spans are finished
-            if self.tracing_enabled and parent_cm is not None:
+            if parent_cm is not None:
                 parent_cm.__exit__(None, None, None)  # Clean up span context
 
         return responses
@@ -374,10 +284,17 @@
         if not self._callback:
             raise ValueError("Message handler must be set before starting transport")
 
-        topic = self.santize_topic(topic)
-        sub = await self._nc.subscribe(topic, cb=self._message_handler)
-        self.subscriptions.append(sub)
-        logger.info(f"Subscribed to topic: {topic}")
+        try:
+            topic = self.santize_topic(topic)
+
+            with tracer.start_as_current_span("nats.subscribe") as span:
+                span.set_attribute("topic", topic)
+                sub = await self._nc.subscribe(topic, cb=self._message_handler)
+
+            self.subscriptions.append(sub)
+            logger.info(f"Subscribed to topic: {topic}")
+        except Exception as e:
+            logger.error(f"Error subscribe to topic '{topic}': {e}")
 
     async def _message_handler(self, nats_msg):
         """Internal handler for NATS messages."""
@@ -402,8 +319,9 @@
             # publish response to the reply topic
             await self.publish(message.reply_to, resp)
 
-    def _extract_message_payload_ids(self, payload: Any) -> Tuple[
-        Optional[str], Optional[str]]:
+    def _extract_message_payload_ids(
+        self, payload: Any
+    ) -> Tuple[Optional[str], Optional[str]]:
         """
         Extracts the top-level 'id' and nested 'messageId' (if available) from the payload.
         Handles dict or JSON string payloads gracefully.
