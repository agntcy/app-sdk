# Copyright AGNTCY Contributors (https://github.com/agntcy)
# SPDX-License-Identifier: Apache-2.0

from starlette.types import Scope
from typing import Dict, Any
import json
from uuid import uuid4
import httpx
import os

from a2a.client import A2AClient, A2ACardResolver
from a2a.server.apps import A2AStarletteApplication
from a2a.types import AgentCard, SendMessageRequest, SendMessageResponse

from agntcy_app_sdk.protocols.protocol import BaseAgentProtocol
from agntcy_app_sdk.transports.transport import BaseTransport
from agntcy_app_sdk.protocols.message import Message
from opentelemetry.instrumentation.starlette import StarletteInstrumentor

from agntcy_app_sdk.common.logging_config import configure_logging, get_logger

configure_logging()
logger = get_logger(__name__)


class A2AProtocol(BaseAgentProtocol):
    def type(self):
        return "A2A"

    @staticmethod
    def create_agent_topic(agent_card: AgentCard) -> str:
        """
        A standard way to create a topic for the agent card metadata.
        """
        return f"{agent_card.name}_{agent_card.version}"

    async def get_client_from_agent_card_topic(
        self, topic: str, transport: BaseTransport
    ) -> A2AClient:
        """
        Create an A2A client from the agent card topic, bypassing all need for a URL.
        """
        logger.info(f"Getting agent card from topic {topic}")

        path = ".well-known/agent.json"
        method = "GET"

        request = Message(
            type="A2ARequest",
            payload=json.dumps({"path": path, "method": method}),
            route_path=path,
            method=method,
        )

        response = await transport.publish(
            topic,
            request,
            respond=True,
        )

        response.payload = json.loads(response.payload.decode("utf-8"))
        card = AgentCard.model_validate(response.payload)

        cl = A2AClient(
            agent_card=card,
            httpx_client=None,
            url=None,
        )
        cl.agent_card = card
        return cl

    async def create_client(
        self,
        url: str = None,
        topic: str = None,
        transport: BaseTransport = None,
        **kwargs,
    ) -> A2AClient:
        """
        Create an A2A client, overriding the default client _send_request method to
        use the provided transport.
        """
        if os.environ.get("TRACING_ENABLED", "false").lower() == "true":
            # Initialize tracing if enabled
            from ioa_observe.sdk.instrumentations.a2a import A2AInstrumentor

            A2AInstrumentor().instrument()
            logger.info("A2A Instrumentor enabled for tracing")

        if url is None and topic is None:
            raise ValueError("Either url or topic must be provided")

        # if a transport and a topic are provided, bypass the URL and use the topic
        if topic and transport:
            client = await self.get_client_from_agent_card_topic(topic, transport)
        else:
            httpx_client = httpx.AsyncClient()
            client = await A2AClient.get_client_from_agent_card_url(httpx_client, url)
            # ensure the client has an agent card
            if not hasattr(client, "agent_card"):
                agent_card = await A2ACardResolver(
                    httpx_client,
                    base_url=url,
                ).get_agent_card()
                client.agent_card = agent_card

        if transport:
            logger.info(
                f"Using transport {transport.type()} for A2A client {topic or client.agent_card.name}"
            )
            if not topic:
                topic = self.create_agent_topic(client.agent_card)

            # override the _send_request method to use the provided transport
            self._override_send_methods(client, transport, topic)

        return client

    def _override_send_methods(
        self, client: A2AClient, transport: BaseTransport, topic: str
    ) -> None:
        """
        Register the send methods for the A2A client.
        """

        async def _send_request(
            rpc_request_payload: dict[str, Any],
            http_kwargs: dict[str, Any] | None = None,
        ) -> dict[str, Any]:
            """
            Send a request using the provided transport.
            """

            if http_kwargs is None:
                http_kwargs = {}
            headers = http_kwargs.get("headers", {})

            try:
                response = await transport.publish(
                    topic,
                    self.message_translator(
                        request=rpc_request_payload, headers=headers
                    ),
                    respond=True,
                )

                response.payload = json.loads(response.payload.decode("utf-8"))
                return response.payload
            except Exception as e:
                logger.error(
                    f"Error sending A2A request with transport {transport.type()}: {e}"
                )
                raise e  # TODO: handle errors more gracefully

        async def broadcast_message(
            request: SendMessageRequest,
            expected_responses: int = 1,
            timeout: float = 10.0,
        ) -> dict[str, Any]:
            """
            Broadcast a request using the provided transport.
            """
            if not request.id:
                request.id = str(uuid4())

            msg = self.message_translator(
                request=request.model_dump(mode="json", exclude_none=True)
            )

            try:
                responses = await transport.broadcast(
                    topic,
                    msg,
                    expected_responses=expected_responses,
                    timeout=timeout,
                )
            except Exception as e:
                logger.error(
                    f"Error broadcasting A2A request with transport {transport.type()}: {e}"
                )
                return []

            broadcast_responses = []
            for raw_resp in responses:
                try:
                    resp = json.loads(raw_resp.payload.decode("utf-8"))
                    broadcast_responses.append(SendMessageResponse(resp))
                except Exception as e:
                    logger.error(f"Error decoding JSON response: {e}")
                    continue

            return broadcast_responses

        # override the _send_request method to use the provided transport
        client._send_request = _send_request
        client.broadcast_message = broadcast_message

    def message_translator(
        self, request: dict[str, Any], headers: dict[str, Any] | None = None
    ) -> Message:
        """
        Translate an A2A request into the internal Message object.
        """
        if headers is None:
            headers = {}
        if not isinstance(headers, dict):
            raise ValueError("Headers must be a dictionary")

        message = Message(
            type="A2ARequest",
            payload=json.dumps(request),
            route_path="/",  # json-rpc path
            method="POST",  # A2A json-rpc will always use POST
            headers=headers,
        )

        return message

    def bind_server(self, server: A2AStarletteApplication) -> None:
        """Bind the protocol to a server."""
        self._server = server

    def setup_ingress_handler(self) -> None:
        """
        Create a bridge between the A2A server/ASGI app and our internal message type.
        """

        if not self._server:
            raise ValueError(
                "A2A server is not bound to the protocol, please bind it first"
            )

        # Create an ASGI adapter
        self._app = self._server.build()

        if os.environ.get("TRACING_ENABLED", "false").lower() == "true":
            from ioa_observe.sdk.instrumentations.a2a import A2AInstrumentor

<<<<<<< HEAD
            A2AInstrumentor().instrument()
            StarletteInstrumentor().instrument_app(self._app)
            logger.info("A2A ASGI app instrumented for tracing")
=======
        if os.environ.get("TRACING_ENABLED", "false").lower() == "true":
            from ioa_observe.sdk.instrumentations.a2a import A2AInstrumentor

            A2AInstrumentor().instrument()
            StarletteInstrumentor().instrument_app(self._app)
            logger.info("A2A ASGI app instrumented for tracing")

        return self.handle_incoming_request
>>>>>>> b2280575

    async def handle_message(self, message: Message) -> Message:
        """
        Handle an incoming request and return a response.
        """
        assert self._app is not None, "ASGI app is not set up"

        body = message.payload
        route_path = (
            message.route_path
            if message.route_path.startswith("/")
            else f"/{message.route_path}"
        )
        method = message.method

        headers = []
        for key, value in message.headers.items():
            if isinstance(value, str):
                headers.append((key.encode("utf-8"), value.encode("utf-8")))
            elif isinstance(value, bytes):
                headers.append((key.encode("utf-8"), value))
            else:
                raise ValueError(f"Unsupported header value type: {type(value)}")

        # Set up ASGI scope
        scope: Scope = {
            "type": "http",
            "asgi": {"version": "3.0", "spec_version": "2.1"},
            "http_version": "1.1",
            "method": method,
            "scheme": "http",
            "path": route_path,
            "raw_path": route_path.encode("utf-8"),
            "query_string": b"",
            "headers": headers,
            "client": ("agntcy-bridge", 0),
            "server": ("agntcy-bridge", 0),
        }

        # Create the receive channel that will yield request body
        async def receive() -> Dict[str, Any]:
            return {
                "type": "http.request",
                "body": body,
                "more_body": False,
            }

        # Create the send channel that will receive responses
        response_data = {
            "status": None,
            "headers": None,
            "body": bytearray(),
        }

        async def send(message: Dict[str, Any]) -> None:
            message_type = message["type"]

            if message_type == "http.response.start":
                response_data["status"] = message["status"]
                response_data["headers"] = message.get("headers", [])

            elif message_type == "http.response.body":
                if "body" in message:
                    response_data["body"].extend(message["body"])

        # Call the ASGI application with our scope, receive, and send
        await self._app(scope, receive, send)

        # Parse the body
        body = bytes(response_data["body"])
        try:
            body_obj = json.loads(body.decode("utf-8"))
            payload = json.dumps(body_obj).encode("utf-8")  # re-encode as bytes
        except (json.JSONDecodeError, UnicodeDecodeError):
            payload = body  # raw bytes

        return Message(
            type="A2AResponse",
            payload=payload,
            reply_to=message.reply_to,
        )


def get_trace_id_from_traceparent(traceparent_header: str) -> str | None:
    import re

    """
    Extracts the trace-id from a W3C traceparent header string.

    Args:
        traceparent_header: The full traceparent header string (e.g.,
                            "00-4bf92f3577b34da6a3ce929d0e0e4736-00f067aa0ba902b7-01").

    Returns:
        The trace-id as a string, or None if the format is invalid.
    """
    if not traceparent_header:
        return None

    # Regex to match the traceparent format
    # Group 1: version (00)
    # Group 2: trace-id (16-byte hex)
    # Group 3: parent-id (8-byte hex)
    # Group 4: trace-flags (1-byte hex)
    match = re.match(
        r"^([0-9a-f]{2})-([0-9a-f]{32})-([0-9a-f]{16})-([0-9a-f]{2})$",
        traceparent_header,
    )

    if match:
        return match.group(2)
    else:
        return None<|MERGE_RESOLUTION|>--- conflicted
+++ resolved
@@ -236,20 +236,9 @@
         if os.environ.get("TRACING_ENABLED", "false").lower() == "true":
             from ioa_observe.sdk.instrumentations.a2a import A2AInstrumentor
 
-<<<<<<< HEAD
             A2AInstrumentor().instrument()
             StarletteInstrumentor().instrument_app(self._app)
             logger.info("A2A ASGI app instrumented for tracing")
-=======
-        if os.environ.get("TRACING_ENABLED", "false").lower() == "true":
-            from ioa_observe.sdk.instrumentations.a2a import A2AInstrumentor
-
-            A2AInstrumentor().instrument()
-            StarletteInstrumentor().instrument_app(self._app)
-            logger.info("A2A ASGI app instrumented for tracing")
-
-        return self.handle_incoming_request
->>>>>>> b2280575
 
     async def handle_message(self, message: Message) -> Message:
         """
@@ -330,36 +319,4 @@
             type="A2AResponse",
             payload=payload,
             reply_to=message.reply_to,
-        )
-
-
-def get_trace_id_from_traceparent(traceparent_header: str) -> str | None:
-    import re
-
-    """
-    Extracts the trace-id from a W3C traceparent header string.
-
-    Args:
-        traceparent_header: The full traceparent header string (e.g.,
-                            "00-4bf92f3577b34da6a3ce929d0e0e4736-00f067aa0ba902b7-01").
-
-    Returns:
-        The trace-id as a string, or None if the format is invalid.
-    """
-    if not traceparent_header:
-        return None
-
-    # Regex to match the traceparent format
-    # Group 1: version (00)
-    # Group 2: trace-id (16-byte hex)
-    # Group 3: parent-id (8-byte hex)
-    # Group 4: trace-flags (1-byte hex)
-    match = re.match(
-        r"^([0-9a-f]{2})-([0-9a-f]{32})-([0-9a-f]{16})-([0-9a-f]{2})$",
-        traceparent_header,
-    )
-
-    if match:
-        return match.group(2)
-    else:
-        return None+        )